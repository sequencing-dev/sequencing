import unittest
import numpy as np
import qutip

from sequencing import Transmon, Cavity, System, get_sequence
from sequencing.calibration import tune_rabi, tune_drag, tune_displacement


class TestRabi(unittest.TestCase):
    @classmethod
    def tearDownClass(cls):
        import matplotlib.pyplot as plt

        plt.close("all")

    def test_rabi_two_levels(self):
        qubit = Transmon("qubit", levels=2)
        system = System("system", modes=[qubit])
<<<<<<< HEAD
        system.dt = 0.75
        for _ in range(3):
=======
        for _ in range(5):
>>>>>>> a4384149
            _, old_amp, new_amp = tune_rabi(system, qubit.fock(0))
        self.assertLess(abs(old_amp - new_amp), 1e-7)

        init = qubit.fock(0)
        seq = get_sequence(system)
        qubit.rotate_x(np.pi)
        result = seq.run(init)

        target = qubit.Rx(np.pi) * init
        fidelity = qutip.fidelity(result.states[-1], target) ** 2
        self.assertLess(abs(1 - fidelity), 1e-10)


class TestDrag(unittest.TestCase):
    @classmethod
    def tearDownClass(cls):
        import matplotlib.pyplot as plt

        plt.close("all")

    def test_drag(self):
        qubit = Transmon("qubit", levels=3, kerr=-200e-3)
        qubit.gaussian_pulse.sigma = 10
        system = System("system", modes=[qubit])
        for _ in range(5):
            _, old_amp, new_amp = tune_rabi(
                system, qubit.fock(0), plot=False, verify=False
            )
        self.assertLess(abs(old_amp - new_amp), 1e-7)

        _, old_drag, new_drag = tune_drag(system, qubit.fock(0), update=True)
        self.assertNotAlmostEqual(new_drag, 0)

        init = qubit.fock(0)
        seq = get_sequence(system)
        qubit.rotate_x(np.pi)
        result = seq.run(init)

        target = qubit.Rx(np.pi) * init
        fidelity = qutip.fidelity(result.states[-1], target) ** 2
        self.assertLess(abs(1 - fidelity), 1e-5)


class TestDisplacement(unittest.TestCase):
    def test_displacement(self):
        cavity = Cavity("cavity", levels=12)
        system = System("system", modes=[cavity])
        for _ in range(3):
            _, old_amp, new_amp = tune_displacement(system, cavity.fock(0))
        self.assertLess(abs(old_amp - new_amp), 1e-7)

        init = cavity.fock(0)
        seq = get_sequence(system)
        cavity.displace(1 + 2j)
        result = seq.run(init)

        target = cavity.D(1 + 2j) * init
        fidelity = qutip.fidelity(result.states[-1], target) ** 2
        self.assertLess(abs(1 - fidelity), 1e-7)


if __name__ == "__main__":
    unittest.main()<|MERGE_RESOLUTION|>--- conflicted
+++ resolved
@@ -16,12 +16,8 @@
     def test_rabi_two_levels(self):
         qubit = Transmon("qubit", levels=2)
         system = System("system", modes=[qubit])
-<<<<<<< HEAD
         system.dt = 0.75
         for _ in range(3):
-=======
-        for _ in range(5):
->>>>>>> a4384149
             _, old_amp, new_amp = tune_rabi(system, qubit.fock(0))
         self.assertLess(abs(old_amp - new_amp), 1e-7)
 
